--- conflicted
+++ resolved
@@ -1,13 +1,5 @@
-# Pycubed-Mini Flight Software
-
-<<<<<<< HEAD
-This repository contains drivers for pycubed-mini, and emulation drivers. 
-It also contains a flight application and system check script.
-See our [official docs](https://pocketqube.readthedocs.io/en/latest/overview/software_arch.html) to learn more about the software architecture.
-=======
-Currently we have 3 versions of software: basic, advanced, and state_machine.
-Basic and advanced are drop in replacements for the upstream versions, while state_machine restructures the advanced flight software to work with a state_machine.
-
-See the [state_machine README](state_machine/README.md) for more details on the state machine implementation.
-
->>>>>>> a65f5baa
+# Pycubed-Mini Flight Software
+
+This repository contains drivers for pycubed-mini, and emulation drivers. 
+It also contains a flight application and system check script.
+See our [official docs](https://pocketqube.readthedocs.io/en/latest/overview/software_arch.html) to learn more about the software architecture.