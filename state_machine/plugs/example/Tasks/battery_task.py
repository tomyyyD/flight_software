--- conflicted
+++ resolved
@@ -1,10 +1,6 @@
-<<<<<<< HEAD
 # check for low battery condition
 
 from lib.template_task import Task
-=======
-from Tasks.template_task import Task
->>>>>>> 0a0e4b8d
 
 
 class task(Task):
@@ -14,17 +10,5 @@
     timeout = 60 * 60  # 60 min
 
     async def main_task(self):
-<<<<<<< HEAD
-        vbatt = self.cubesat.battery_voltage
-        comp_var = ''
-
-        if vbatt > self.cubesat.vlowbatt:
-            comp_var = '>'
-        else:
-            comp_var = '<'
-
-        self.debug(f'{vbatt:.1f}V {comp_var} threshold: {self.cubesat.vlowbatt:.1f}V')
-=======
         # Tasks have access to the cubesat object, and can get readings like battery voltage
-        self.debug(f'Current battery voltage: {self.cubesat.battery_voltage}')
->>>>>>> 0a0e4b8d
+        self.debug(f'Current battery voltage: {self.cubesat.battery_voltage}')