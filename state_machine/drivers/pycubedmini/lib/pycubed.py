"""
CircuitPython driver for PyCubed-Mini
"""

import sdcardio
import pycubed_rfm9x_fsk
import board
import microcontroller
import busio
import digitalio
import analogio
import storage
import sys
import neopixel
import pwmio
import bmx160
import drv8830
from adafruit_pcf8523 import PCF8523
from bitflags import bitFlag, multiBitFlag, multiByte
from micropython import const
import configuration.hardware_configuration as hw_config
import configuration.radio_configuration as rf_config
import adafruit_tsl2561
import time
import tasko
from ulab.numpy import array, dot

class device:
    """
    Based on the code from: https://docs.python.org/3/howto/descriptor.html#properties
    Attempts to return the appropriate hardware device.
    If this fails, it will attempt to reinitialize the hardware.
    If this fails again, it will raise an exception.
    """

    def __init__(self, fget=None):
        self.fget = fget
        self._device = None

    def __get__(self, instance, owner=None):
        if instance is None:
            return self
        if self.fget is None:
            raise AttributeError(f'unreadable attribute {self._name}')

        if self._device is not None:
            return self._device
        else:
            self._device = self.fget(instance)
            return self._device


"""
Define constants, Satellite attributes and Satellite Class
"""
# NVM register numbers
_FLAG = const(20)
_DWNLINK = const(4)
_DCOUNT = const(3)
_RSTERRS = const(2)
_BOOTCNT = const(0)
_LOGFAIL = const(5)

class _Satellite:
    # Define NVM flags
    f_contact = bitFlag(register=_FLAG, bit=1)
    f_burn = bitFlag(register=_FLAG, bit=2)

    # Define NVM counters
    c_boot = multiByte(num_bytes=2, lowest_register=_BOOTCNT)
    c_state_err = multiBitFlag(register=_RSTERRS, lowest_bit=4, num_bits=4)
    c_vbus_rst = multiBitFlag(register=_RSTERRS, lowest_bit=0, num_bits=4)
    c_deploy = multiBitFlag(register=_DCOUNT, lowest_bit=0, num_bits=8)
    c_downlink = multiBitFlag(register=_DWNLINK, lowest_bit=0, num_bits=8)
    c_logfail = multiBitFlag(register=_LOGFAIL, lowest_bit=0, num_bits=8)

    instance = None
    data_cache = {}

    # Satellite attributes
    LOW_VOLTAGE = 3.0
    # Max opperating temp on specsheet for ATSAMD51J19A (Celsius)
    HIGH_TEMP = 125
    # Min opperating temp on specsheet for ATSAMD51J19A (Celsius)
    LOW_TEMP = -40

    def __new__(cls):
        """
        Override the built-in __new__ function
        Ensure only one instance of this class can be made per process
        """
        if not cls.instance:
            cls.instance = object.__new__(cls)
            cls.instance = super(_Satellite, cls).__new__(cls)
        return cls.instance

    def __init__(self):
        """ Big init routine as the whole board is brought up. """
        self.BOOTTIME = int(time.monotonic())  # get monotonic time at initialization
        self.micro = microcontroller
        self.c_boot += 1  # increment boot count (can only do this after self.micro is set up)
        self._vbatt = analogio.AnalogIn(board.BATTERY)  # Battery voltage

        # To force initialization of hardware
        self.i2c1
        self.i2c2
        self.i2c3
        self.spi
        self.sdcard
        self.vfs
        self.neopixel
        self.imu
        self.rtc
        self.radio
        self.sun_xn
        self.sun_yn
        self.sun_zn
        self.sun_xp
        self.sun_yp
        self.sun_zp
        self.drv_x
        self.drv_y
        self.drv_z
        self.burnwire1

    @device
    def i2c1(self):
        """ Initialize I2C1 bus """
        try:
            return busio.I2C(board.SCL1, board.SDA1)
        except Exception as e:
            print("[ERROR][Initializing I2C1]", e)

    @device
    def i2c2(self):
        """ Initialize I2C2 bus """
        try:
            return busio.I2C(board.SCL2, board.SDA2)
        except Exception as e:
            print("[ERROR][Initializing I2C2]", e)

    @device
    def i2c3(self):
        """ Initialize I2C3 bus """
        try:
            return busio.I2C(board.SCL3, board.SDA3)
        except Exception as e:
            print("[ERROR][Initializing I2C3]", e)

    def i2c(self, index):
        if index == 1:
            return self.i2c1
        if index == 2:
            return self.i2c2
        if index == 3:
            return self.i2c3

        raise ValueError("Invalid I2C Index")

    @device
    def spi(self):
        """ Initialize SPI bus """
        try:
            return busio.SPI(board.SCK, MOSI=board.MOSI, MISO=board.MISO)
        except Exception as e:
            print("[ERROR][Initializing SPI]", e)

    @device
    def sdcard(self):
        """ Define SD Parameters and initialize SD Card """
        try:
            return sdcardio.SDCard(self.spi, board.CS_SD, baudrate=4000000)
        except Exception as e:
            print('[ERROR][Initializing SD Card]', e)

    @device
    def vfs(self):
        try:
            vfs = storage.VfsFat(self.sdcard)
            storage.mount(vfs, "/sd")
            sys.path.append("/sd")
            return vfs
        except Exception as e:
            print('[ERROR][Initializing VFS]', e)

    @device
    def neopixel(self):
        """ Define neopixel parameters and initialize """
        try:
            led = neopixel.NeoPixel(
                board.NEOPIXEL, 1, brightness=0.2, pixel_order=neopixel.GRB)
            led[0] = (0, 0, 0)
            return led
        except Exception as e:
            print('[ERROR][Initializing Neopixel]', e)

    @device
    def imu(self):
        """ Define IMU parameters and initialize """
        try:
<<<<<<< HEAD
            return bmx160.BMX160_I2C(self.i2c1, address=0x68)
=======
            return bmx160.BMX160_I2C(
                self.i2c(hw_config.IMU_I2C),
                address=hw_config.IMU_ADDRESS)
>>>>>>> 2a905065
        except Exception as e:
            print(f'[ERROR][Initializing IMU] {e},' +
                  f'\n\tis HARDWARE_VERSION = {hw_config.HARDWARE_VERSION} correct?')

    @device
    def radio(self):
        """ Define radio parameters and initialize UHF radio """
        try:
            self._rf_cs = digitalio.DigitalInOut(board.RF_CS)
            self._rf_rst = digitalio.DigitalInOut(board.RF_RST)
            self.radio_DIO0 = digitalio.DigitalInOut(board.RF_IO0)
            self.radio_DIO0.switch_to_input()
            self.radio_DIO1 = digitalio.DigitalInOut(board.RF_IO1)
            self.radio_DIO1.switch_to_input()
            self._rf_cs.switch_to_output(value=True)
            self._rf_rst.switch_to_output(value=True)
        except Exception as e:
            print('[ERROR][Initializing Radio]', e)

        try:
            radio = pycubed_rfm9x_fsk.RFM9x(
                self.spi,
                self._rf_cs,
                self._rf_rst,
                rf_config.FREQUENCY,
                checksum=rf_config.CHECKSUM)

            radio.dio0 = self.radio_DIO0

            radio.tx_power = rf_config.TX_POWER
            radio.bitrate = rf_config.BITRATE
            radio.frequency_deviation = rf_config.FREQUENCY_DEVIATION
            radio.rx_bandwidth = rf_config.RX_BANDWIDTH
            radio.preamble_length = rf_config.PREAMBLE_LENGTH
            radio.ack_delay = rf_config.ACK_DELAY
            radio.ack_wait = rf_config.ACK_WAIT
            radio.node = rf_config.SATELLITE_ID
            radio.destination = rf_config.GROUNDSTATION_ID

            radio.sleep()
            return radio
        except Exception as e:
            print('[ERROR][Initializing RADIO]', e)

    @device
    def sun_yn(self):
        """ Initialize the -Y sun sensor """
        try:
            return adafruit_tsl2561.TSL2561(
                self.i2c(hw_config.SUN_YN_I2C),
                address=hw_config.SUN_YN_ADDRESS)
        except Exception as e:
            print(f'[ERROR][Initializing Sun Sensor -Y] {e},' +
                  f'\n\tis HARDWARE_VERSION = {hw_config.HARDWARE_VERSION} correct?')

    @device
    def sun_zn(self):
        """ Initialize the -Z sun sensor """
        try:
            return adafruit_tsl2561.TSL2561(
                self.i2c(hw_config.SUN_ZN_I2C),
                address=hw_config.SUN_ZN_ADDRESS)
        except Exception as e:
            print(f'[ERROR][Initializing Sun Sensor -Z] {e},' +
                  f'\n\tis HARDWARE_VERSION = {hw_config.HARDWARE_VERSION} correct?')

    @device
    def sun_xn(self):
        """ Initialize the -X sun sensor """
        try:
            return adafruit_tsl2561.TSL2561(
                self.i2c(hw_config.SUN_XN_I2C),
                address=hw_config.SUN_XN_ADDRESS)
        except Exception as e:
            print(f'[ERROR][Initializing Sun Sensor -X] {e},' +
                  f'\n\tis HARDWARE_VERSION = {hw_config.HARDWARE_VERSION} correct?')

    @device
    def sun_yp(self):
        """ Initialize the +Y sun sensor """
        try:
            return adafruit_tsl2561.TSL2561(
                self.i2c(hw_config.SUN_YP_I2C),
                address=hw_config.SUN_YP_ADDRESS)
        except Exception as e:
            print(f'[ERROR][Initializing Sun Sensor +Y] {e},' +
                  f'\n\tis HARDWARE_VERSION = {hw_config.HARDWARE_VERSION} correct?')

    @device
    def sun_zp(self):
        """ Initialize the +Z sun sensor """
        try:
            return adafruit_tsl2561.TSL2561(
                self.i2c(hw_config.SUN_ZP_I2C),
                address=hw_config.SUN_ZP_ADDRESS)
        except Exception as e:
            print(f'[ERROR][Initializing Sun Sensor +Z] {e},' +
                  f'\n\tis HARDWARE_VERSION = {hw_config.HARDWARE_VERSION} correct?')

    @device
    def sun_xp(self):
        """ Initialize the +X sun sensor """
        try:
            return adafruit_tsl2561.TSL2561(
                self.i2c(hw_config.SUN_XP_I2C),
                address=hw_config.SUN_XP_ADDRESS)
        except Exception as e:
            print(f'[ERROR][Initializing Sun Sensor +X] {e},' +
                  f'\n\tis HARDWARE_VERSION = {hw_config.HARDWARE_VERSION} correct?')

    @device
    def drv_x(self):
        """ Initialize Coil Driver X """
        try:
            return drv8830.DRV8830(
                self.i2c(hw_config.COIL_X_I2C),
                hw_config.COIL_X_ADDRESS)
        except Exception as e:
            print(f'[ERROR][Initializing Coil X H-Bridge] {e},' +
                  f'\n\tis HARDWARE_VERSION = {hw_config.HARDWARE_VERSION} correct?')

    @device
    def drv_y(self):
        """ Initialize Coil Driver Y """
        try:
            return drv8830.DRV8830(
                self.i2c(hw_config.COIL_Y_I2C),
                hw_config.COIL_Y_ADDRESS)
        except Exception as e:
            print(f'[ERROR][Initializing Coil Y H-Bridge] {e},' +
                  f'\n\tis HARDWARE_VERSION = {hw_config.HARDWARE_VERSION} correct?')

    @device
    def drv_z(self):
        """ Initialize Coil Driver Z """
        try:
            return drv8830.DRV8830(
                self.i2c(hw_config.COIL_Z_I2C),
                hw_config.COIL_Z_ADDRESS)
        except Exception as e:
            print(f'[ERROR][Initializing Coil Z H-Bridge] {e},' +
                  f'\n\tis HARDWARE_VERSION = {hw_config.HARDWARE_VERSION} correct?')

    @device
    def burnwire1(self):
        """ Initialize Burnwire1 on PA19 """
        # TODO: update firmware so we can use board.BURN1
        try:
            # changed pinout from BURN1 to PA19 (BURN1 did not support PWMOut)
            return pwmio.PWMOut(
                microcontroller.pin.PA19, frequency=1000, duty_cycle=0)
        except Exception as e:
            print('[ERROR][Initializing Burn Wire IC1]', e)

    @device
    def rtc(self):
        """ Initialize Real Time Clock """
        try:
            return PCF8523(self.i2c(hw_config.RTC_I2C))
        except Exception as e:
            print(f'[ERROR][Initializing RTC] {e},' +
                  f'\n\tis HARDWARE_VERSION = {hw_config.HARDWARE_VERSION} correct?')

    def imuToBodyFrame(self, vec):
        return dot(hw_config.R_IMU2BODY, array(vec))

    @property
    def acceleration(self):
        """ return the accelerometer reading from the IMU in m/s^2 """
        return self.imuToBodyFrame(self.imu.accel) if self.imu else None

    @property
    def magnetic(self):
        """ return the magnetometer reading from the IMU in µT """
        return self.imuToBodyFrame(self.imu.mag) if self.imu else None

    @property
    def gyro(self):
        """ return the gyroscope reading from the IMU in deg/s """
        return self.imuToBodyFrame(self.imu.gyro) if self.imu else None

    @property
    def temperature_imu(self):
        """ return the thermometer reading from the IMU in celsius """
        return self.imu.temperature if self.imu else None

    @property
    def temperature_cpu(self):
        """ return the temperature reading from the CPU in celsius """
        return self.micro.cpu.temperature if self.micro else None

    def coildriver_vout(self, driver_index, projected_voltage):
        """ Set a given voltage for a given coil driver """
        if driver_index == "X" or driver_index == "U7":
            self.drv_x.throttle_volts = projected_voltage
        elif driver_index == "Y" or driver_index == "U8":
            self.drv_y.throttle_volts = projected_voltage
        elif driver_index == "Z" or driver_index == "U9":
            self.drv_z.throttle_volts = projected_voltage
        else:
            print(driver_index, "is not a defined coil driver")

    @property
    def battery_voltage(self):
        """
        Return the battery voltage
        _cubesat._vbatt.value converts the analog value of the
        board.BATTERY pin to a digital one. We read this value 50
        times and then later average it to get as close as possible
        to a reliable battery voltage value
        """
        # initialize vbat
        vbat = 0

        # get the battery value 50 times
        for _ in range(50):
            # 65536 = 2^16, number of increments we can have to voltage
            vbat += self._vbatt.value * 3.3 / 65536

        # vbat / 50 = average of all battery voltage values read
        # 100k/100k voltage divider
        voltage = (vbat / 50) * (100 + 100) / 100

        # volts
        return voltage

    @property
    def sun_vector(self):
        """Returns the sun pointing vector in the body frame"""
        return array(
            [self.sun_xp.lux - self.sun_xn.lux,
             self.sun_yp.lux - self.sun_yn.lux,
             self.sun_zp.lux - self.sun_zn.lux])

    async def burn(self, dutycycle=0.5, duration=1):
        """
        Activates the burnwire for a given duration and dutycycle.

        :param dutycycle: The dutycycle of the burnwire, between 0 and 1
        :type dutycycle: float
        :param duration: The duration of the burn, in seconds
        :type duration: float

        :return: True if the burn was successful, False otherwise
        :rtype: bool
        """
        try:
            burnwire = self.burnwire1
            self.RGB = (255, 0, 0)

            # set the burnwire's dutycycle; begins the burn
            burnwire.duty_cycle = int(dutycycle * (0xFFFF))
            await tasko.sleep(duration)  # wait for given duration

            # set burnwire's dutycycle back to 0; ends the burn
            burnwire.duty_cycle = 0
            self.RGB = (0, 0, 0)

            self.f_burn = True
            return True
            # burnwire.deinit()  # deinitialize burnwire
        except Exception as e:
            print('[ERROR][Burning]', e)
            return False

    @property
    def RGB(self):
        return self.neopixel[0]

    @RGB.setter
    def RGB(self, v):
        self.neopixel[0] = v

    def timeon(self):
        """ return the time on a monotonic clock """
        return int(time.monotonic()) - self.BOOTTIME

    def zero_flags(self):
        """ zero all flags in non volatile memory """
        self.f_contact = 0
        self.f_burn = 0

    def zero_counters(self):
        """ zero all counters in non volatile memory """
        self.c_boot = 0
        self.c_state_err = 0
        self.c_vbus_rst = 0
        self.c_deploy = 0
        self.c_downlink = 0
        self.c_logfail = 0


# initialize Satellite as cubesat
cubesat = _Satellite()<|MERGE_RESOLUTION|>--- conflicted
+++ resolved
@@ -198,13 +198,9 @@
     def imu(self):
         """ Define IMU parameters and initialize """
         try:
-<<<<<<< HEAD
-            return bmx160.BMX160_I2C(self.i2c1, address=0x68)
-=======
             return bmx160.BMX160_I2C(
                 self.i2c(hw_config.IMU_I2C),
                 address=hw_config.IMU_ADDRESS)
->>>>>>> 2a905065
         except Exception as e:
             print(f'[ERROR][Initializing IMU] {e},' +
                   f'\n\tis HARDWARE_VERSION = {hw_config.HARDWARE_VERSION} correct?')
