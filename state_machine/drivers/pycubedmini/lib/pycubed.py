--- conflicted
+++ resolved
@@ -71,17 +71,6 @@
 _BOOTCNT = const(0)
 _LOGFAIL = const(5)
 
-<<<<<<< HEAD
-=======
-# Satellite attributes
-LOW_VOLTAGE = 3.0
-# Max opperating temp on specsheet for ATSAMD51J19A (Celsius)
-HIGH_TEMP = 125
-# Min opperating temp on specsheet for ATSAMD51J19A (Celsius)
-LOW_TEMP = -40
-data_cache = {}
-
->>>>>>> 5f156cff
 class _Satellite:
     # Define NVM flags
     f_deploy = bitFlag(register=_FLAG, bit=1)
@@ -107,8 +96,14 @@
     UHF_FREQ = 433.0
 
     instance = None
-    vlowbatt = 3.0
     data_cache = {}
+
+    # Satellite attributes
+    LOW_VOLTAGE = 3.0
+    # Max opperating temp on specsheet for ATSAMD51J19A (Celsius)
+    HIGH_TEMP = 125
+    # Min opperating temp on specsheet for ATSAMD51J19A (Celsius)
+    LOW_TEMP = -40
 
     def __new__(cls):
         """
@@ -452,25 +447,30 @@
         """ Return Burnwire2 object and init function"""
         return self._burnwire2, self._init_burnwire2
 
-    @property
+    @hardware
     def acceleration(self):
         """ return the accelerometer reading from the IMU in m/s^2 """
-        return self.imu.accel
-
-    @property
+        return self.imu.accel, self._init_imu
+
+    @hardware
     def magnetic(self):
         """ return the magnetometer reading from the IMU in µT """
-        return self.imu.mag
-
-    @property
+        return self.imu.mag, self._init_imu
+
+    @hardware
     def gyro(self):
         """ return the gyroscope reading from the IMU in deg/s """
-        return self.imu.gyro
-
-    @property
+        return self.imu.gyro, self._init_imu
+
+    @hardware
     def temperature_imu(self):
         """ return the thermometer reading from the IMU in celsius """
-        return self.imu.temperature
+        return self.imu.temperature, self._init_imu
+
+    @property
+    def temperature_cpu(self):
+        """ return the temperature reading from the CPU in celsius """
+        return self.micro.cpu.temperature
 
     def coildriver_vout(self, driver_index, projected_voltage):
         """ Set a given voltage for a given coil driver """
@@ -483,6 +483,7 @@
         else:
             print(driver_index, "is not a defined coil driver")
 
+    @property
     def battery_voltage(self):
         """
         Return the battery voltage
