--- conflicted
+++ resolved
@@ -259,8 +259,6 @@
 
     UHF_FREQ = 433.0
 
-<<<<<<< HEAD
-=======
     instance = None
     def __new__(cls):
         """ 
@@ -272,7 +270,6 @@
             cls.instance = super(_Satellite, cls).__new__(cls)
         return cls.instance
 
->>>>>>> 95d7442a
     def __init__(self):
         """ Big init routine as the whole board is brought up. """
         self.hardware = {
