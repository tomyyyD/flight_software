import time
import tasko

from radio_driver import Radio
import reader as reader
import random
try:
    from ulab.numpy import array
except ImportError:
    from numpy import array

<<<<<<< HEAD
=======
class Radio:
    def __init__(self):
        self.node = 0
        self.listening = False

    def listen(self):
        self.listening = True

    async def await_rx(self, timeout=60.0):
        """Wait timeout seconds to until you recieve a message, return true if message received false otherwise"""
        if not self.listening:
            return False
        _ = await tasko.sleep(timeout * 0.5)
        return True

    async def receive(self, *, keep_listening=True, with_header=False, with_ack=False, timeout=None, debug=False):
        await tasko.sleep(0.02)
        return "something we recieved over radio"

    @property
    def last_rssi(self):
        return -147

    def sleep(self):
        self.listening = False

    def send(self, packet, destination=0x00, keep_listening=True):
        return None

    def send_with_ack(self, packet, keep_listening=True):
        return True

>>>>>>> 76add7dc
class Burnwire:
    def __init__(self):
        pass

    def duty_cycle(self, duty_cycle):
        assert 0 <= duty_cycle <= 0xffff


"""
Define HardwareInitException
"""
class HardwareInitException(Exception):
    pass


class Satellite:
    tasko = None
    _RGB = (0, 0, 0)
    vlowbatt = 4.0
    BOOTTIME = time.monotonic()
    data_cache = {}

    # Max opperating temp on specsheet for ATSAMD51J19A (Celsius)
    HIGH_TEMP = 125
    # Min opperating temp on specsheet for ATSAMD51J19A (Celsius)
    LOW_TEMP = -40
    # Low battery voltage threshold
    LOW_VOLTAGE = 4.0

    def __init__(self):
        self.task = None
        self.scheduled_tasks = {}

        self.radio = Radio()
        self.burnwire1 = Burnwire()

        self.data_cache = {}
        self.c_gs_resp = 1
        self.c_state_err = 0
        self.c_boot = None
        self.f_contact = True

        # magnetometer and accelerometer chosen to be arbitrary non zero, non parallel values
        # to provide more interesting output from the b-cross controller.
        self._accel = [1.0, 2.0, 3.0]
        self._mag = [4.0, 3.0, 1.0]
        self._gyro = [0.0, 0.0, 0.0]
        self._torque = [0, 0, 0]
        self._cpu_temp = 30

        # debug utilities
        self.sim = False
        self.randomize_voltage = False

    @property
    def acceleration(self):
        """ return the accelerometer reading from the IMU """
        reader.read(self)
        return self._accel

    @property
    def magnetic(self):
        """ return the magnetometer reading from the IMU """
        reader.read(self)
        return self._mag

    @property
    def gyro(self):
        """ return the gyroscope reading from the IMU """
        reader.read(self)
        return self._gyro

    @property
    def temperature_imu(self):
        """ return the thermometer reading from the IMU """
        reader.read(self)
        return 20  # Celsius

    @property
    def temperature_cpu(self):
        """ return the temperature reading from the CPU in celsius """
        return 50  # Celsius

    @property
    def RGB(self):
        return self._RGB

    @RGB.setter
    def RGB(self, v):
        self._RGB = v

    @property
    def battery_voltage(self):
        reader.read(self)
        random_offset = - 0.5 + random.random() if self.randomize_voltage else 0
        return self.LOW_VOLTAGE + 0.01 + random_offset

    def log(self, str):
        """Logs to sd card"""
        str = (str[:20] + '...') if len(str) > 23 else str
        print(f'log not implemented, tried to log: {str}')

    @property
    def sun_vector(self):
        """Returns the sun pointing vector in the body frame"""
        return array([0, 0, 0])

    @property
    def imu(self):
        return True

    @property
    def neopixel(self):
        return True

    async def burn(self, dutycycle=0.5, duration=1):
        """
        Activates the burnwire for a given duration and dutycycle.
        """
        try:
            burnwire = self.burnwire1
            self.RGB = (255, 0, 0)

            # set the burnwire's dutycycle; begins the burn
            burnwire.duty_cycle = int(dutycycle * (0xFFFF))
            await tasko.sleep(duration)  # wait for given duration

            # set burnwire's dutycycle back to 0; ends the burn
            burnwire.duty_cycle = 0
            self.RGB = (0, 0, 0)

            self._deployA = True  # sets deployment variable to true
            return True
        except Exception as e:
            print('[ERROR][Burning]', e)
            return False


cubesat = Satellite()<|MERGE_RESOLUTION|>--- conflicted
+++ resolved
@@ -8,42 +8,7 @@
     from ulab.numpy import array
 except ImportError:
     from numpy import array
-
-<<<<<<< HEAD
-=======
-class Radio:
-    def __init__(self):
-        self.node = 0
-        self.listening = False
-
-    def listen(self):
-        self.listening = True
-
-    async def await_rx(self, timeout=60.0):
-        """Wait timeout seconds to until you recieve a message, return true if message received false otherwise"""
-        if not self.listening:
-            return False
-        _ = await tasko.sleep(timeout * 0.5)
-        return True
-
-    async def receive(self, *, keep_listening=True, with_header=False, with_ack=False, timeout=None, debug=False):
-        await tasko.sleep(0.02)
-        return "something we recieved over radio"
-
-    @property
-    def last_rssi(self):
-        return -147
-
-    def sleep(self):
-        self.listening = False
-
-    def send(self, packet, destination=0x00, keep_listening=True):
-        return None
-
-    def send_with_ack(self, packet, keep_listening=True):
-        return True
-
->>>>>>> 76add7dc
+    
 class Burnwire:
     def __init__(self):
         pass
