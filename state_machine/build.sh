# $1 is driver, $2 is application
rm -rf build
cp -r frame build
cp -r $1/* build
cp -r $2/* build

<<<<<<< HEAD
# state machine generation
export PYTHONDONTWRITEBYTECODE=1
cp buildtools/chart.py build/
cd build
python3 chart.py &&
dot -Tsvg graph.dot > ../output/state_machine.svg &&
convert -density 600 ../output/state_machine.svg ../output/state_machine.png &&
rm graph.dot
rm chart.py

=======
>>>>>>> 2a040d75
# extraneous file removal
find . -type d -name __pycache__ -exec rm -r {} \+
rm README.md
cd - <|MERGE_RESOLUTION|>--- conflicted
+++ resolved
@@ -4,19 +4,6 @@
 cp -r $1/* build
 cp -r $2/* build
 
-<<<<<<< HEAD
-# state machine generation
-export PYTHONDONTWRITEBYTECODE=1
-cp buildtools/chart.py build/
-cd build
-python3 chart.py &&
-dot -Tsvg graph.dot > ../output/state_machine.svg &&
-convert -density 600 ../output/state_machine.svg ../output/state_machine.png &&
-rm graph.dot
-rm chart.py
-
-=======
->>>>>>> 2a040d75
 # extraneous file removal
 find . -type d -name __pycache__ -exec rm -r {} \+
 rm README.md
