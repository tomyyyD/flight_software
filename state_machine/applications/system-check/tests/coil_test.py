import time
from lib.pycubed import cubesat
try:
<<<<<<< HEAD
    from ulab import numpy
=======
    import ulab.numpy as numpy
>>>>>>> 76add7dc
except ImportError:
    import numpy

# voltage level constants; set between -1 and 1
v1 = 0.25
v2 = 0.5
v3 = 0.75

# find projected voltage: vlevel * max voltage
projected_v1 = v1 * 5.06
projected_v2 = v2 * 5.06
projected_v3 = v3 * 5.06

# alias norm
norm = numpy.linalg.norm


def test_voltage_levels(coil_index):
    """
    Ask the user to type y/any key to start/cancel the test
    If y, collect IMU magnetometer data for different voltage levels,
    and return if the magnetometer readings are increasing as voltage
    levels are increasing.
    If any other key, return  None
    """

    # wait times
    driver_time = 1

    # set up the test
    print(f"""Testing Coil Driver {coil_index} for the following voltage
levels: {0.0} V, {projected_v1} V, {projected_v2} V, {projected_v3} V.""")

    # conduct the test
    start_test = input("Type Y to start the test, any key to cancel: ")
    if start_test.lower() != "y":
        return None, None

    # test at 0V to get a starter reading
    cubesat.coildriver_vout(coil_index, 0)
    mag_reading0 = cubesat.magnetic

    # test each voltage level
    cubesat.coildriver_vout(coil_index, projected_v1)
    time.sleep(driver_time)
    mag_reading1 = cubesat.magnetic

    cubesat.coildriver_vout(coil_index, projected_v2)
    time.sleep(driver_time)
    mag_reading2 = cubesat.magnetic

    cubesat.coildriver_vout(coil_index, projected_v3)
    time.sleep(driver_time)
    mag_reading3 = cubesat.magnetic

    cubesat.coildriver_vout(coil_index, 0)

    # calculate total magnetic reading, subtracting the 0V starter reading
    print("Data Collection Complete")
    mag_total1 = norm(numpy.array(mag_reading1) - numpy.array(mag_reading0))
    mag_total2 = norm(numpy.array(mag_reading2) - numpy.array(mag_reading0))
    mag_total3 = norm(numpy.array(mag_reading3) - numpy.array(mag_reading0))

    # if magnetometer readings are increasing over time, return true
    mag3_greater_mag2 = (mag_total3 - mag_total2) >= 10  # µT
    mag2_greater_mag1 = (mag_total2 - mag_total1) >= 10  # µT
    result_val_bool = mag3_greater_mag2 and mag2_greater_mag1

    # store the voltage levels tested and mag readings in a string
    mag_reading_string = f"""Coil Driver {coil_index} (voltage level, mag reading):
({0.0} V, {norm(mag_reading0)} µT), ({projected_v1} V, {norm(mag_reading1)} uT),
({projected_v2} V, {norm(mag_reading2)} uT), ({projected_v3} V, {norm(mag_reading3)} uT)"""

    # if the test failed, print that the test failed, as well as the readings
    if not result_val_bool:
        print(f"""Magnetometer results should have been increasing but were not.
{mag_reading_string}""")
    # if the test passed, print the readings
    else:
        print(mag_reading_string)

    # return pass/fail and the readings in string form
    return result_val_bool, mag_reading_string


def coil_test(result_dict, coil_index):
    """
    Get boolean result of test_voltage_levels, which tells us
    if magnetometer readings are increasing correctly
    If result is None, update the result dictionary that the test was not run
    Else, process user inputted test results and update the result dictionary
    """

    # set string constant
    result_key = f"CoilDriver{coil_index}"

    # get user test result values, process and print results
    result, mag_reading_string = test_voltage_levels(coil_index)

    # user cancelled the test, update result dictionary
    if result is None and mag_reading_string is None:
        result_dict[result_key] = (f"{result_key} not tested.", None)
        return result_dict

    # user proceeded with test, update result dictionary
    result_dict[result_key] = (mag_reading_string, result)
    return result_dict


async def run(result_dict):
    """
    Check coil driver X, Y, and Z
    If initialized correctly, run test and update result dictionary
    through coil_test
    If not initialized, update result dictionary
    """

    # if no Coil X detected, update result dictionary
    if not cubesat.drv_x:
        result_dict["CoilDriverX"] = ("No Coil Driver X detected", None)
    else:  # Coil X detected, run tests
        print("Starting Coil Driver X test...")
        coil_test(result_dict, 'X')
        print("Coil Driver X Test complete.\n")

    # if no Coil Y detected, update result dictionary
    if not cubesat.drv_y:
        result_dict["CoilDriverY"] = ("No Coil Driver Y detected", None)
    else:  # Coil Y detected, run tests
        print("Starting Coil Driver Y test...")
        coil_test(result_dict, 'Y')
        print("Coil Driver Y Test complete.\n")

    # if no Coil Z detected, update result dictionary
    if not cubesat.drv_z:
        result_dict["CoilDriverZ"] = ("No Coil Driver Z detected", None)
    else:  # Coil Z detected, run tests
        print("Starting Coil Driver Z test...")
        coil_test(result_dict, 'Z')
        print("Coil Driver Z Test complete.\n")

    return result_dict<|MERGE_RESOLUTION|>--- conflicted
+++ resolved
@@ -1,11 +1,7 @@
 import time
 from lib.pycubed import cubesat
 try:
-<<<<<<< HEAD
-    from ulab import numpy
-=======
     import ulab.numpy as numpy
->>>>>>> 76add7dc
 except ImportError:
     import numpy
 
