<<<<<<< HEAD
import time
from ulab import numpy
=======
"""
Tests that the IMU sensors exist and are returning reasonable values.
Attempts to ensure the driver gives results in the satellite reference frame.
"""

>>>>>>> 1d595847
from lib.pycubed import cubesat
from print_utils import bold, normal
import time
from test_utils import expect, less_in_magnitude, greater_in_magnitude, vec_approx_equal_generator
from test_utils import vec_different_generator, between
try:
    from ulab import numpy
except ImportError:
    import numpy


wait_time = 3
norm = numpy.linalg.norm
ACCEL_THRESHOLD = 1.5


async def magnet_imu_test(result_dict):
    """
    Check that the magnetometer reading increased as the magnet was
    moved closer
    """
    input(f"Slowly move the magnet closer to the cubesat for {wait_time} seconds:")

    mag_initial = cubesat.magnetic
    time.sleep(wait_time)
    mag_final = cubesat.magnetic

    different_by_10 = vec_different_generator(10)

    result_dict["IMU_MagMagnet"] = expect(mag_initial, different_by_10, mag_final)

def update_result_dict_from_list(result_dict, result_list, all_passed_key, all_passed_str):
    """
    If all tests passed, update result dictionary with all_passed_key and all_passed_str
    Otherwise update result dictionary with all tests in result_list
    """
    all_passed = True
    for (key, (msg, passed)) in result_list:
        if not passed:
            all_passed = False
            break
    if all_passed:
        result_dict[all_passed_key] = (all_passed_str, True)
    else:
        for (key, (msg, passed)) in result_list:
            result_dict[key] = (msg, passed)

async def run(result_dict):
    """
    If initialized correctly, run tests and update result dictionary
    If not initialized, update result dictionary.
    Tests include:
    - Check gyro reading is near 0 when stationary
    - Check accelerometer reads g correctly in all 3 directions
    - Check gyro reading is more than 1 when rotated
    - Check magnetometer readings increase as a magnet is moved closer
    - Check the temperature is within a reasonable range
    """

    if not cubesat.imu:
        result_dict["IMU"] = ("Not detected", False)
        return
    else:
        result_dict["IMU"] = ("Detected", True)

    # accelerometer tests
    directions = [
        ("X", numpy.array([9.8, 0, 0])),
        ("Y", numpy.array([0, 9.8, 0])),
        ("Z", numpy.array([0, 0, 9.8])),
    ]
    accel_results = []
    approx_equal = vec_approx_equal_generator(ACCEL_THRESHOLD)
    for (axis, expected) in directions:
        input(f"Place the cubesat with the {bold}+{axis}{normal} board facing up and press enter: ")
        res = expect(cubesat.acceleration, approx_equal, expected)
        accel_results.append((f"IMU_Accel_{axis}", res))
    update_result_dict_from_list(result_dict, accel_results, "IMU_Accel", "Success")

    # gyro tests
    gyro_results = []
    input("Place the cubesat on a flat surface and press enter: ")
    gyro_results.append(
        ("IMU_Gyro_Stationary", expect(cubesat.gyro, less_in_magnitude, 1))
    )
    input("Move the cubesat around for a few seconds after pressing enter: ")
    time.sleep(1.0)
    gyro_results.append(
        ("IMU_Gyro_Moving", expect(cubesat.gyro, greater_in_magnitude, 1))
    )
    update_result_dict_from_list(result_dict, gyro_results, "IMU_Gyro", "Success")

    # magnetometer test
    await magnet_imu_test(result_dict)

    # temperature test
    result_dict["IMU_Temp"] = expect(cubesat.temperature_imu, between, (20, 80))<|MERGE_RESOLUTION|>--- conflicted
+++ resolved
@@ -1,13 +1,8 @@
-<<<<<<< HEAD
-import time
-from ulab import numpy
-=======
 """
 Tests that the IMU sensors exist and are returning reasonable values.
 Attempts to ensure the driver gives results in the satellite reference frame.
 """
 
->>>>>>> 1d595847
 from lib.pycubed import cubesat
 from print_utils import bold, normal
 import time
