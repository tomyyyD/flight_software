from lib.template_task import Task
from lib.pycubed import cubesat


class task(Task):
    name = 'safety'
    color = 'orange'

    timeout = 60 * 60  # 60 min

    def debug_status(self, vbatt, temp):
        self.debug(f'Voltage: {vbatt:.1f}V | Temp: {temp:.1f}°C')

    def safe_mode(self, vbatt, temp):
        # margins added to prevent jittering between states
        if vbatt < cubesat.LOW_VOLTAGE + 0.1:
            self.debug(f'Voltage too low ({vbatt:.1f}V < {cubesat.LOW_VOLTAGE + 0.1:.1f}V)')
        elif temp >= cubesat.HIGH_TEMP - 1:
            self.debug(f'Temp too high ({temp:.1f}°C >= {cubesat.HIGH_TEMP - 1:.1f}°C)')
        else:
            self.debug_status(vbatt, temp)
            self.debug('Safe operating conditions reached, switching to normal mode')
            cubesat.state_machine.switch_to('Normal')

    def other_modes(self, vbatt, temp):
        if vbatt < cubesat.LOW_VOLTAGE:
            self.debug(f'Voltage too low ({vbatt:.1f}V < {cubesat.LOW_VOLTAGE:.1f}V) switch to safe mode')
            cubesat.state_machine.switch_to('Safe')
        elif temp > cubesat.HIGH_TEMP:
            self.debug(f'Temp too high ({temp:.1f}°C > {cubesat.HIGH_TEMP:.1f}°C) switching to safe mode')
            cubesat.state_machine.switch_to('Safe')
        else:
            self.debug_status(vbatt, temp)

    async def main_task(self):
<<<<<<< HEAD
        vbatt = cubesat.battery_voltage
        temp = cubesat.temperature_cpu
=======
        """
        If the voltage is too low or the temp is to high, switch to safe mode.
        If the voltage is high enough and the temp is low enough, switch to normal mode.
        """
        vbatt = cubesat.battery_voltage()
        temp = cubesat.temperature_cpu()
>>>>>>> f46f0ed5
        if cubesat.state_machine.state == 'Safe':
            self.safe_mode(vbatt, temp)
        else:
            self.other_modes(vbatt, temp)<|MERGE_RESOLUTION|>--- conflicted
+++ resolved
@@ -33,17 +33,12 @@
             self.debug_status(vbatt, temp)
 
     async def main_task(self):
-<<<<<<< HEAD
-        vbatt = cubesat.battery_voltage
-        temp = cubesat.temperature_cpu
-=======
         """
         If the voltage is too low or the temp is to high, switch to safe mode.
         If the voltage is high enough and the temp is low enough, switch to normal mode.
         """
-        vbatt = cubesat.battery_voltage()
-        temp = cubesat.temperature_cpu()
->>>>>>> f46f0ed5
+        vbatt = cubesat.battery_voltage
+        temp = cubesat.temperature_cpu
         if cubesat.state_machine.state == 'Safe':
             self.safe_mode(vbatt, temp)
         else:
