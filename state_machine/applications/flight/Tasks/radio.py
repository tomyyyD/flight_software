"""
Radio Task:

Manages all radio communication for the cubesat.
"""
from lib.template_task import Task
import radio_utils.transmission_queue as tq
import radio_utils.commands as cdh
import radio_utils.headers as headers
from pycubed import cubesat

ANTENNA_ATTACHED = False

def should_transmit():
    """
    Return if we should transmit
    """
    return ANTENNA_ATTACHED and not tq.empty()

class task(Task):
    name = 'radio'
    color = 'teal'
    super_secret_code = b'p\xba\xb8C'

    def __init__(self):
        super().__init__()
        self.msg = bytes([])
        self.cmsg_last = None
        self.msg_last = None

    async def main_task(self):
        if not cubesat.radio:
            self.debug('No radio attached, skipping radio task')
            return
        elif not ANTENNA_ATTACHED:
            self.debug('No antenna attached, skipping radio task')
            return

        if should_transmit():
            msg = tq.peek()
            packet, with_ack = msg.packet()
            self.debug(f'Transmission Queue {tq.queue}')

            debug_packet = str(packet)[:20] + "...." if len(packet) > 23 else packet
            self.debug(f"Sending packet: {debug_packet}")

            if with_ack:
                if await cubesat.radio.send_with_ack(packet):
                    msg.ack()
                else:
                    msg.no_ack()
            else:
                await cubesat.radio.send(packet, keep_listening=True)

            if tq.peek().done():
                tq.pop()
        else:
            self.debug("No packets to send")
            cubesat.radio.listen()
            response = await cubesat.radio.receive(keep_listening=True, with_ack=ANTENNA_ATTACHED, timeout=10)
            if response is not None:
                cubesat.f_contact = True
                header = response[0]
                response = response[1:]  # remove the header byte

                self.debug(f'Recieved msg "{response}", RSSI: {cubesat.radio.last_rssi - 137}')

                if header == headers.NAIVE_START or header == headers.NAIVE_MID or header == headers.NAIVE_END:
                    self.handle_memory_buffered_message(header, response)
                elif header == headers.CHUNK_START or header == headers.CHUNK_MID or header == headers.CHUNK_END:
                    self.handle_disk_buffered_message(header, response)
                elif header == headers.COMMAND:
                    self.handle_command(response)
            else:
                self.debug('No packets received')

        cubesat.radio.sleep()

    def handle_memory_buffered_message(self, header, response):
        """Handler function for the memory_buffered_message message type"""
        if header == headers.NAIVE_START:
            self.msg = response
        else:
            if response != self.msg_last:
                self.msg += response
            else:
                self.debug('Repeated chunk')
        self.msg_last = response

        if header == headers.NAIVE_END:
            self.cmsg_last = None
            self.msg = str(self.msg, 'utf-8')

    def handle_command(self, response):
        """Handler function for commands"""
        if len(response) < 6 or response[:4] != self.super_secret_code:
            return

        cmd = bytes(response[4:6])  # [pass-code(4 bytes)] [cmd 2 bytes] [args]
        cmd_args = bytes(response[6:])
        try:
            self.debug(f'cmd args: {cmd_args}', 2)
        except Exception as e:
            self.debug(f'arg decoding error: {e}', 2)

        if cmd in cdh.commands:
            try:
                if cmd_args:
                    self.debug(f'running {cdh.commands[cmd]} (with args: {cmd_args})')
                    cdh.commands[cmd](self, cmd_args)
                else:
                    self.debug(f'running {cdh.commands[cmd]} (no args)')
                    cdh.commands[cmd](self)
            except Exception as e:
                self.debug(f'something went wrong: {e}')
                cubesat.radio.send(str(e).encode())
        else:
            self.debug('invalid command!')
            cubesat.radio.send(b'invalid cmd' + cmd)

    def handle_disk_buffered_message(self, header, response):
        """Handler function for the disk_buffered_message message type"""
        if header == headers.CHUNK_START:
<<<<<<< HEAD
            self.try_write('chunk', 'wb', response)
=======
            self.cmsg_last = response
            self.try_write('disk_buffered_message', 'wb', response)
>>>>>>> 88c159f9
        else:
            if response != self.cmsg_last:
                self.try_write('disk_buffered_message', 'ab', response)
            else:
                self.debug('Repeated chunk')

        self.cmsg_last = response
        if header == headers.CHUNK_END:
            self.cmsg_last = None

    def try_write(self, file, mode, data):
        """Try to write to the sd card. If it fails, print an error"""
        if not cubesat.sdcard or not cubesat.vfs:
            self.debug('No SD card attached, skipping writing to file')
            return
        try:
            f = open(f"/sd/{file}", mode)
            f.write(data)
            f.close()
            self.debug('Sucesfully wrote to file')
        except Exception as e:
            self.debug(f'Error while writing to file {e}')<|MERGE_RESOLUTION|>--- conflicted
+++ resolved
@@ -88,7 +88,7 @@
         self.msg_last = response
 
         if header == headers.NAIVE_END:
-            self.cmsg_last = None
+            self.msg_last = None
             self.msg = str(self.msg, 'utf-8')
 
     def handle_command(self, response):
@@ -121,12 +121,7 @@
     def handle_disk_buffered_message(self, header, response):
         """Handler function for the disk_buffered_message message type"""
         if header == headers.CHUNK_START:
-<<<<<<< HEAD
-            self.try_write('chunk', 'wb', response)
-=======
-            self.cmsg_last = response
             self.try_write('disk_buffered_message', 'wb', response)
->>>>>>> 88c159f9
         else:
             if response != self.cmsg_last:
                 self.try_write('disk_buffered_message', 'ab', response)
