try:
    from ulab.numpy import eye as identity, array, linalg, cross, dot as matmul, isfinite, all
except Exception:
    from numpy import identity, array, linalg, cross, matmul, isfinite, all

from lib.template_task import Task
import time

def bcross(b, ω, k=7e-4):
    b = (array(b))
    ω = (array(ω))
    b_hat = b / linalg.norm(b)
    bbt = matmul(array([b_hat]).transpose(), array([b_hat]))
    M = - k * matmul(identity(3) - bbt, ω)
    # control
    m = 1 / (linalg.norm(b)) * (cross(b_hat, M))
    if all(isfinite(m)):
        return m
    return [0, 0, 0]

def toStr(arr):
    return f'[{", ".join(map(str, arr))}]'

class task(Task):
    name = 'detumble'
    color = 'pink'

    rgb_on = False

    async def main_task(self):
<<<<<<< HEAD
        b = (asarray(self.cubesat.magnetic))

=======
        b = (array(self.cubesat.magnetic))
>>>>>>> bb4c4f5d
        m = bcross(self.cubesat.magnetic, self.cubesat.gyro)

        self.debug(f'Detumbling with magnetorquer set to {m}')
        self.debug(f'M = m x b = {cross(m, b)}')

        # replace with calls to pycubed lib once it is ready
        print(f">>>m{toStr(m)}")
        print(f">>>t{time.monotonic_ns()}")<|MERGE_RESOLUTION|>--- conflicted
+++ resolved
@@ -28,12 +28,8 @@
     rgb_on = False
 
     async def main_task(self):
-<<<<<<< HEAD
-        b = (asarray(self.cubesat.magnetic))
+        b = (array(self.cubesat.magnetic))
 
-=======
-        b = (array(self.cubesat.magnetic))
->>>>>>> bb4c4f5d
         m = bcross(self.cubesat.magnetic, self.cubesat.gyro)
 
         self.debug(f'Detumbling with magnetorquer set to {m}')
