from Tasks.battery_task import task as battery
from Tasks.beacon_task import task as beacon
from Tasks.blink_task import task as blink
from Tasks.imu_task import task as imu
from Tasks.time_task import task as time
from Tasks.detumble import task as detumble
from Tasks.radio import task as radio

from TransitionFunctions import announcer, low_power_on, low_power_off

TaskMap = {
    'Battery': battery,
    'Beacon': beacon,
    'Blink': blink,
    'IMU': imu,
    'Time': time,
<<<<<<< HEAD
    'LowPower5': lowpower5,
    'LowPower5Later': lowpower5later,
=======
>>>>>>> 034917bf
    'Detumble': detumble,
    'Radio': radio,
}

TransitionFunctionMap = {
    'Announcer': announcer,
    'LowPowerOn': low_power_on,
    'LowPowerOff': low_power_off,
}

config = {
    'Normal': {
        'Tasks': {
            'Battery': {
                'Interval': 10,
                'Priority': 3,
                'ScheduleLater': False
            },
            'IMU': {
                'Interval': 10,
                'Priority': 5,
                'ScheduleLater': False
            },
            'Beacon': {
                'Interval': 30,
                'Priority': 1,
                'ScheduleLater': True
            },
            'Blink': {
                'Interval': 2,
                'Priority': 255,
                'ScheduleLater': False
            },
            'Time': {
                'Interval': 20,
                'Priority': 4,
                'ScheduleLater': False
            },
            'Detumble': {
                'Interval': 5.0,
                'Priority': 3,
                'ScheduleLater': False
            },
            'Radio': {
                'Interval': 5.0,
                'Priority': 3,
                'ScheduleLater': True
            }
        },
        'StepsTo': ['LowPower', 'DeTumble']
    },
    'LowPower': {
        'Tasks': {
            'Battery': {
                'Interval': 15.0,
                'Priority': 1,
                'ScheduleLater': False
            },
        },
        'StepsTo': ['Normal'],
        'EnterFunctions': ['Announcer', 'LowPowerOn'],
        'ExitFunctions': ['Announcer', 'LowPowerOff'],
    },
    'DeTumble': {
        'Tasks': {
            'Battery': {
                'Interval': 15.0,
                'Priority': 3,
                'ScheduleLater': False
            }
        },
        'StepsTo': ['Normal']
    }
}<|MERGE_RESOLUTION|>--- conflicted
+++ resolved
@@ -14,11 +14,6 @@
     'Blink': blink,
     'IMU': imu,
     'Time': time,
-<<<<<<< HEAD
-    'LowPower5': lowpower5,
-    'LowPower5Later': lowpower5later,
-=======
->>>>>>> 034917bf
     'Detumble': detumble,
     'Radio': radio,
 }
