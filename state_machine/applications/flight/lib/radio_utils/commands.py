--- conflicted
+++ resolved
@@ -1,198 +1,193 @@
-"""Has a bunch of commands that can be called via radio, with an argument.
-
-Contains a dictionary of commands mapping their 2 byte header to a function.
-"""
-
-import time
-import os
-from pycubed import cubesat
-from radio_utils import transmission_queue as tq
-from radio_utils import headers
-from radio_utils.chunk import ChunkMessage
-from radio_utils.message import Message
-import json
-import supervisor
-
-NO_OP = b'\x00\x00'
-HARD_RESET = b'\x00\x01'
-QUERY = b'\x00\x03'
-EXEC_PY = b'\x00\x04'
-REQUEST_FILE = b'\x00\x05'
-LIST_DIR = b'\x00\x06'
-TQ_LEN = b'\x00\x07'
-MOVE_FILE = b'\x00\x08'
-COPY_FILE = b'\x00\x09'
-DELETE_FILE = b'\x00\x10'
-RELOAD = b'\x00\x11'
-
-def noop(self):
-    """No operation"""
-    self.debug('no-op')
-
-def hreset(self):
-    """Hard reset"""
-    self.debug('Resetting')
-    # msg = bytearray([headers.DEFAULT])
-    # msg.append(b'reset')
-    # await cubesat.radio.send(data=msg)
-    cubesat.micro.on_next_reset(cubesat.micro.RunMode.NORMAL)
-    cubesat.micro.reset()
-
-
-def query(task, args):
-    """Execute the query as python and return the result"""
-    task.debug(f'query: {args}')
-    res = str(eval(args))
-    _downlink(res)
-
-def exec_py(task, args):
-    """Execute the python code, and do not return the result
-
-    :param task: The task that called this function
-    :param args: The python code to execute
-    :type args: str
-    """
-    task.debug(f'exec: {args}')
-    exec(args)
-
-def request_file(task, file):
-    """Request a file to be downlinked
-
-    :param task: The task that called this function
-    :param file: The path to the file to downlink
-    :type file: str"""
-    file = str(file, 'utf-8')
-    if file_exists(file):
-        tq.push(ChunkMessage(1, file))
-    else:
-        task.debug(f'File not found: {file}')
-        tq.push(Message(9, b'File not found', with_ack=True))
-
-def list_dir(task, path):
-    """List the contents of a directory, and downlink the result
-
-    :param task: The task that called this function
-    :param path: The path to the directory to list
-    :type path: str
-    """
-    path = str(path, 'utf-8')
-    res = os.listdir(path)
-    res = json.dumps(res)
-    _downlink(res)
-
-def tq_len(task):
-    """Return the length of the transmission queue"""
-    len = str(tq.len())
-    tq.push(Message(1, len))
-
-def move_file(task, args):
-    """
-    Move a file from source to dest.
-    Does not work when moving from sd to flash, should copy files instead.
-
-    :param task: The task that called this function
-    :param args: json string [source, dest]
-    :type args: str
-    """
-    try:
-        args = json.loads(args)
-        os.rename(args[0], args[1])
-        task.debug('Sucess moving file')
-        tq.push(Message(9, b'Success moving file'))
-    except Exception as e:
-        task.debug(f'Error moving file: {e}')
-        _downlink(f'Error moving file: {e}', priority=9)
-
-def copy_file(task, args):
-    """
-    Copy a file from source to dest
-
-    :param task: The task that called this function
-    :param args: json string [source, dest]
-    :type args: str
-    """
-    try:
-        args = json.loads(args)
-        with open(args[0], 'rb') as source, open(args[1], 'wb') as dest:
-            _cp(source, dest)
-        task.debug('Sucess copying file')
-        tq.push(Message(9, b'Success copying file'))
-    except Exception as e:
-        task.debug(f'Error moving file: {e}')
-        _downlink(f'Error moving file: {e}', priority=9)
-
-def delete_file(task, file):
-    """Delete file
-
-    :param task: The task that called this function
-    :param file: The path to the file to delete
-    :type file: str
-    """
-    try:
-        os.remove(file)
-        tq.push(Message(9, b'Success deleting file'))
-    except Exception as e:
-        task.debug(f'Error deleting file: {e}')
-<<<<<<< HEAD
-        downlink(f'Error deleting file: {e}', priority=9)
-
-async def reload(task):
-    """Reloads the flight software"""
-    task.debug('Reloading')
-    msg = bytearray([headers.DEFAULT])
-    msg.append(b'reset')
-    await cubesat.radio.send(data=msg)
-    supervisor.reload()
-
-
-"""
-HELPER FUNCTIONS
-"""
-=======
-        _downlink(f'Error deleting file: {e}', priority=9)
-# Helper functions
->>>>>>> 77a57daf
-
-def _downlink(data, priority=1):
-    """Write data to a file, and then create a new ChunkMessage to downlink it"""
-    fname = f'/sd/downlink/{time.monotonic_ns()}.txt'
-    if not file_exists('/sd/downlink'):
-        os.mkdir('/sd/downlink')
-    f = open(fname, 'w')
-    f.write(data)
-    f.close()
-    tq.push(ChunkMessage(priority, fname))
-
-def _cp(source, dest, buffer_size=1024):
-    """
-    Copy a file from source to dest. source and dest
-    must be file-like objects, i.e. any object with a read or
-    write method, like for example StringIO.
-    """
-    while True:
-        copy_buffer = source.read(buffer_size)
-        if not copy_buffer:
-            break
-        dest.write(copy_buffer)
-
-def file_exists(path):
-    try:
-        os.stat(path)
-        return True
-    except Exception:
-        return False
-
-
-commands = {
-    NO_OP: noop,
-    HARD_RESET: hreset,
-    QUERY: query,
-    EXEC_PY: exec_py,
-    REQUEST_FILE: request_file,
-    LIST_DIR: list_dir,
-    TQ_LEN: tq_len,
-    MOVE_FILE: move_file,
-    COPY_FILE: copy_file,
-    DELETE_FILE: delete_file,
-    RELOAD: reload,
-}
+"""Has a bunch of commands that can be called via radio, with an argument.
+
+Contains a dictionary of commands mapping their 2 byte header to a function.
+"""
+
+import time
+import os
+from pycubed import cubesat
+from radio_utils import transmission_queue as tq
+from radio_utils import headers
+from radio_utils.chunk import ChunkMessage
+from radio_utils.message import Message
+import json
+import supervisor
+
+NO_OP = b'\x00\x00'
+HARD_RESET = b'\x00\x01'
+QUERY = b'\x00\x03'
+EXEC_PY = b'\x00\x04'
+REQUEST_FILE = b'\x00\x05'
+LIST_DIR = b'\x00\x06'
+TQ_LEN = b'\x00\x07'
+MOVE_FILE = b'\x00\x08'
+COPY_FILE = b'\x00\x09'
+DELETE_FILE = b'\x00\x10'
+RELOAD = b'\x00\x11'
+
+def noop(self):
+    """No operation"""
+    self.debug('no-op')
+
+def hreset(self):
+    """Hard reset"""
+    self.debug('Resetting')
+    # msg = bytearray([headers.DEFAULT])
+    # msg.append(b'reset')
+    # await cubesat.radio.send(data=msg)
+    cubesat.micro.on_next_reset(cubesat.micro.RunMode.NORMAL)
+    cubesat.micro.reset()
+
+
+def query(task, args):
+    """Execute the query as python and return the result"""
+    task.debug(f'query: {args}')
+    res = str(eval(args))
+    _downlink(res)
+
+def exec_py(task, args):
+    """Execute the python code, and do not return the result
+
+    :param task: The task that called this function
+    :param args: The python code to execute
+    :type args: str
+    """
+    task.debug(f'exec: {args}')
+    exec(args)
+
+def request_file(task, file):
+    """Request a file to be downlinked
+
+    :param task: The task that called this function
+    :param file: The path to the file to downlink
+    :type file: str"""
+    file = str(file, 'utf-8')
+    if file_exists(file):
+        tq.push(ChunkMessage(1, file))
+    else:
+        task.debug(f'File not found: {file}')
+        tq.push(Message(9, b'File not found', with_ack=True))
+
+def list_dir(task, path):
+    """List the contents of a directory, and downlink the result
+
+    :param task: The task that called this function
+    :param path: The path to the directory to list
+    :type path: str
+    """
+    path = str(path, 'utf-8')
+    res = os.listdir(path)
+    res = json.dumps(res)
+    _downlink(res)
+
+def tq_len(task):
+    """Return the length of the transmission queue"""
+    len = str(tq.len())
+    tq.push(Message(1, len))
+
+def move_file(task, args):
+    """
+    Move a file from source to dest.
+    Does not work when moving from sd to flash, should copy files instead.
+
+    :param task: The task that called this function
+    :param args: json string [source, dest]
+    :type args: str
+    """
+    try:
+        args = json.loads(args)
+        os.rename(args[0], args[1])
+        task.debug('Sucess moving file')
+        tq.push(Message(9, b'Success moving file'))
+    except Exception as e:
+        task.debug(f'Error moving file: {e}')
+        _downlink(f'Error moving file: {e}', priority=9)
+
+def copy_file(task, args):
+    """
+    Copy a file from source to dest
+
+    :param task: The task that called this function
+    :param args: json string [source, dest]
+    :type args: str
+    """
+    try:
+        args = json.loads(args)
+        with open(args[0], 'rb') as source, open(args[1], 'wb') as dest:
+            _cp(source, dest)
+        task.debug('Sucess copying file')
+        tq.push(Message(9, b'Success copying file'))
+    except Exception as e:
+        task.debug(f'Error moving file: {e}')
+        _downlink(f'Error moving file: {e}', priority=9)
+
+def delete_file(task, file):
+    """Delete file
+
+    :param task: The task that called this function
+    :param file: The path to the file to delete
+    :type file: str
+    """
+    try:
+        os.remove(file)
+        tq.push(Message(9, b'Success deleting file'))
+    except Exception as e:
+        task.debug(f'Error deleting file: {e}')
+        _downlink(f'Error deleting file: {e}', priority=9)
+
+async def reload(task):
+    """Reloads the flight software"""
+    task.debug('Reloading')
+    msg = bytearray([headers.DEFAULT])
+    msg.append(b'reset')
+    await cubesat.radio.send(data=msg)
+    supervisor.reload()
+
+
+"""
+HELPER FUNCTIONS
+"""
+
+def _downlink(data, priority=1):
+    """Write data to a file, and then create a new ChunkMessage to downlink it"""
+    fname = f'/sd/downlink/{time.monotonic_ns()}.txt'
+    if not file_exists('/sd/downlink'):
+        os.mkdir('/sd/downlink')
+    f = open(fname, 'w')
+    f.write(data)
+    f.close()
+    tq.push(ChunkMessage(priority, fname))
+
+def _cp(source, dest, buffer_size=1024):
+    """
+    Copy a file from source to dest. source and dest
+    must be file-like objects, i.e. any object with a read or
+    write method, like for example StringIO.
+    """
+    while True:
+        copy_buffer = source.read(buffer_size)
+        if not copy_buffer:
+            break
+        dest.write(copy_buffer)
+
+def file_exists(path):
+    try:
+        os.stat(path)
+        return True
+    except Exception:
+        return False
+
+
+commands = {
+    NO_OP: noop,
+    HARD_RESET: hreset,
+    QUERY: query,
+    EXEC_PY: exec_py,
+    REQUEST_FILE: request_file,
+    LIST_DIR: list_dir,
+    TQ_LEN: tq_len,
+    MOVE_FILE: move_file,
+    COPY_FILE: copy_file,
+    DELETE_FILE: delete_file,
+    RELOAD: reload,
+}