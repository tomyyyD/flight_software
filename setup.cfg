--- conflicted
+++ resolved
@@ -1,8 +1,4 @@
 [flake8]
 ignore = E302, E241
 max-line-length = 120
-<<<<<<< HEAD
-exclude = *.png, *.md, *.cfg, *.yml, advanced/lib/pycubedmini.py, basic/lib/pycubedmini.py, state_machine/plugs/advanced/lib/pycubed.py
-=======
-exclude = *.png, *.md, *.cfg, *.yml, *.sh
->>>>>>> 71d9d845
+exclude = *.png, *.md, *.cfg, *.yml, *.sh